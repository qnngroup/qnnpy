[tool.ruff]
lint.ignore = ["F841", "E731", "E501"]
lint.extend-select = ["I"]

[tool.ruff.lint.pydocstyle]
convention = "google"

[build-system]
requires = ["pdm-backend"]
build-backend = "pdm.backend"


[project]
name = "qnnpy"
<<<<<<< HEAD
version = "0.1.11"
=======
version = "0.1.9"
>>>>>>> d0687e56

authors = [
  { name="O. Medeiros", email="omedeiro@mit.edu" },
  { name="E. Battson", email="emmabat@mit.edu" },
]
maintainers = [
  { name="O. Medeiros", email="omedeiro@mit.edu" },
]
description = "The QNN library for instrument control"
readme = "README.md"
requires-python = ">=3.8"
license = {file = "LICENSE.txt"}
keywords = ["nanowire_electronics", "instrument control"]
classifiers = [
    "Programming Language :: Python :: 3",
    "License :: OSI Approved :: MIT License",
    "Operating System :: OS Independent",
    "Intended Audience :: Science/Research",
    "Topic :: Scientific/Engineering"
]<|MERGE_RESOLUTION|>--- conflicted
+++ resolved
@@ -12,11 +12,8 @@
 
 [project]
 name = "qnnpy"
-<<<<<<< HEAD
 version = "0.1.11"
-=======
-version = "0.1.9"
->>>>>>> d0687e56
+
 
 authors = [
   { name="O. Medeiros", email="omedeiro@mit.edu" },
